from __future__ import annotations

import os.path
import re
from asyncio import to_thread
from datetime import datetime
from functools import lru_cache
from itertools import chain
from os.path import relpath
from shutil import copyfile, rmtree
from typing import final

import iso639
from panflute import Image
from typing_extensions import override

from sobiraka.models import DirPage, FileSystem, IndexPage, Page, PageHref, PageStatus, Project, Volume
from sobiraka.models.config import Config, Config_HighlightJS, Config_Prism, Config_Pygments, SearchIndexerName
from sobiraka.runtime import RT
from sobiraka.utils import AbsolutePath, RelativePath, configured_jinja, convert_or_none
from .abstracthtml import AbstractHtmlBuilder, AbstractHtmlProcessor
from .head import HeadCssFile, HeadJsFile
from .highlight import HighlightJs, Highlighter, Prism, Pygments
from .search import PagefindIndexer, SearchIndexer
from ..abstract import ProjectBuilder, Theme
from ..load_processor import load_processor


@final
class WebBuilder(ProjectBuilder['WebProcessor', 'WebTheme'], AbstractHtmlBuilder):

    def __init__(self, project: Project, output: AbsolutePath, *, hide_index_html: bool = False):
        ProjectBuilder.__init__(self, project)
        AbstractHtmlBuilder.__init__(self)

        self.output: AbsolutePath = output
        self.hide_index_html: bool = hide_index_html

        self._indexers: dict[Volume, SearchIndexer] = {}

    def init_processor(self, volume: Volume) -> WebProcessor:
        fs: FileSystem = self.project.fs
        config: Config = volume.config
        processor_class = load_processor(
            convert_or_none(fs.resolve, config.web.processor),
            config.web.theme,
            WebProcessor)
        return processor_class(self)

    def init_theme(self, volume: Volume) -> WebTheme:
        return WebTheme(volume.config.web.theme)

    async def run(self):
        self.output.mkdir(parents=True, exist_ok=True)

        for volume in self.project.volumes:
            theme = self.themes[volume]

            # Launch page processing tasks
            for page in volume.pages:
                self.add_html_task(self.require(page, PageStatus.PROCESS4))

            # Launch non-page processing tasks
            self.add_html_task(self.add_directory_from_location(theme.static_dir, RelativePath('_static')))
            self.add_html_task(self.add_custom_files(volume))
            self.add_html_task(self.compile_theme_sass(theme, volume))
            self.add_html_task(self.prepare_search_indexer(volume))

        # Wait until all pages will be generated and all additional files will be copied to the output directory
        # This may include tasks that started as a side effect of generating the HTML pages
        await self.await_all_html_tasks()

        # Finalize all search indexers
        for indexer in self._indexers.values():
            await indexer.finalize()
            self._results |= indexer.results()

        self.delete_old_files()

    def delete_old_files(self):
        # Delete files that were not produced during this build
        all_files = set()
        all_dirs = set()
        for file in self.output.walk_all():
            if file.is_dir():
                all_dirs.add(file)
            else:
                all_files.add(file)
        files_to_delete = all_files - self._results
        dirs_to_delete = all_dirs - set(chain(*(f.parents for f in self._results)))
        for file in files_to_delete:
            file.unlink()
        for directory in dirs_to_delete:
            rmtree(directory, ignore_errors=True)

    async def process4(self, page: Page):
        if indexer := self._indexers.get(page.volume):
            await indexer.add_page(page)

        await super().process4(page)
        await self.decorate_html(page)

        target_file = self.output / self.get_target_path(page)
        target_file.parent.mkdir(parents=True, exist_ok=True)
        target_file.write_bytes(RT[page].bytes)
        self._results.add(target_file)

    async def decorate_html(self, page: Page):
        from ..toc import local_toc, toc

        volume = page.volume
        project = page.volume.project
        config = page.volume.config
        theme = self.themes[page.volume]

        root_prefix = self.get_root_prefix(page)
        head = self._heads[volume].render(root_prefix)

        html = await theme.page_template.render_async(
            builder=self,

            project=project,
            volume=volume,
            config=config,
            page=page,

            number=RT[page].number,
            title=RT[page].title,
            body=RT[page].bytes.decode('utf-8').strip(),

            head=head,
            now=datetime.now(),
            toc=lambda **kwargs: toc(volume.root_page,
                                     builder=self,
                                     toc_depth=volume.config.web.toc_depth,
                                     combined_toc=volume.config.web.combined_toc,
                                     current_page=page,
                                     **kwargs),
            local_toc=lambda: local_toc(page, builder=self, current_page=page),
            Language=iso639.Language,

            ROOT=root_prefix,
            ROOT_PAGE=self.make_internal_url(PageHref(volume.root_page), page=page),
            STATIC=self.get_path_to_static(page),
            RESOURCES=self.get_path_to_resources(page),
            theme_data=volume.config.web.theme_data,
        )

        RT[page].bytes = html.encode('utf-8')

    def get_target_path(self, page: Page) -> RelativePath:
        volume: Volume = page.volume
        config: Config = page.volume.config

        target_path = RelativePath()
        for part in page.path_in_volume.parts:
            target_path /= re.sub(r'^(\d+-)?', '', part)

        match page:
            case IndexPage():
                target_path = target_path.with_name('index.html')
            case DirPage():
                target_path /= 'index.html'
            case Page():
                if page.path_in_volume == RelativePath():
                    target_path = target_path.parent / 'index.html'
                else:
                    target_path = target_path.with_suffix('.html')
            case _:
                raise TypeError(page.__class__.__name__)

        prefix = config.web.prefix or '$AUTOPREFIX'
        prefix = self.expand_path_vars(prefix, volume)
        prefix = os.path.join(*prefix.split('/'))

        target_path = RelativePath(prefix) / target_path
        return target_path

    def get_relative_image_url(self, image: Image, page: Page) -> str:
        config: Config = page.volume.config
        image_path = RelativePath() / config.web.resources_prefix / image.url
        start_path = self.get_target_path(page).parent
        return relpath(image_path, start=start_path)

    def make_internal_url(self, href: PageHref, *, page: Page = None) -> str:
        if href.target is page:
            result = ''

        else:
            source_path = self.get_target_path(page) if page is not None else RelativePath()
            target_path = self.get_target_path(href.target)
            add_slash = False

            if self.hide_index_html and target_path.name == 'index.html':
                target_path = target_path.parent
                add_slash = True

            result = relpath(target_path, start=source_path.parent)
            if add_slash:
                result += '/'

        if href.anchor:
            result += '#' + href.anchor

        return result

    def get_root_prefix(self, page: Page) -> str:
        start = self.output / self.get_target_path(page)
        root_prefix = self.output.relative_to(start.parent)
        if root_prefix == RelativePath('.'):
            return ''
        return str(root_prefix) + '/'

    def get_path_to_static(self, page: Page) -> RelativePath:
        start = self.output / self.get_target_path(page)
        static = self.output / '_static'
        return static.relative_to(start.parent)

    def get_path_to_resources(self, page: Page) -> RelativePath:
        start = self.output / self.get_target_path(page)
        resources = self.output / page.volume.config.web.resources_prefix
        return resources.relative_to(start.parent)

    async def add_custom_files(self, volume: Volume):
        fs: FileSystem = self.project.fs
        config: Config = volume.config

        for script in config.web.custom_scripts:
            source = RelativePath(script)
            assert source.suffix == '.js'
            target = RelativePath() / 'js' / source.name
            await self.add_file_from_project(source, target)
            self._heads[volume].append(HeadJsFile(target))

        for style in config.web.custom_styles:
            source = RelativePath(style)
            match source.suffix:
                case '.css':
                    target = RelativePath() / 'css' / source.name
                    self.add_html_task(self.add_file_from_project(source, target))
                    self._heads[volume].append(HeadCssFile(target))

                case '.sass' | '.scss':
                    source = fs.resolve(source)
                    target = RelativePath('_static') / 'css' / f'{source.stem}.css'
                    self.add_html_task(to_thread(self.compile_sass, volume, source, target))
                    self._heads[volume].append(HeadCssFile(target))

                case _:
                    raise ValueError(source)

    async def prepare_search_indexer(self, volume: Volume):
        config: Config = volume.config
        if config.web.search.engine is None:
            return

        # Select the search indexer implementation
        indexer_class = {
            SearchIndexerName.PAGEFIND: PagefindIndexer,
        }[config.web.search.engine]

        # Select the index file path
        index_relative_path = None
        if config.web.search.index_path is not None:
            index_relative_path = self.expand_path_vars(config.web.search.index_path, volume)

        # Initialize the indexer
        indexer = indexer_class(self, volume, index_relative_path)
        await indexer.initialize()
        self._indexers[volume] = indexer

        # Put required files to the HTML head
        self._heads[volume] += indexer.head_tags()

    @override
    def add_file_from_data(self, target: RelativePath, data: str | bytes):
        target = self.output / target
        target.parent.mkdir(parents=True, exist_ok=True)
        if isinstance(data, str):
            target.write_text(data)
        else:
            target.write_bytes(data)
        self._results.add(target)

    @override
    async def add_file_from_location(self, source: AbsolutePath, target: RelativePath):
        target = self.output / target
        target.parent.mkdir(parents=True, exist_ok=True)
        await to_thread(copyfile, source, target)
        self._results.add(target)

    @override
    async def add_file_from_project(self, source: RelativePath, target: RelativePath):
        target = self.output / target
        await to_thread(self.project.fs.copy, source, target)
        self._results.add(target)

<<<<<<< HEAD
    @override
    def compile_sass(self, source: AbsolutePath, target: RelativePath):
=======
    def compile_sass(self, volume: Volume, source: AbsolutePath, target: RelativePath):
>>>>>>> a5a6f927
        css = self.compile_sass_impl(source)
        self.add_file_from_data(target, css)


class WebProcessor(AbstractHtmlProcessor[WebBuilder]):
    @override
    @lru_cache
    def get_highlighter(self, volume: Volume) -> Highlighter:
        config: Config = volume.config
        match config.web.highlight:
            case Config_HighlightJS() as config_highlightjs:
                return HighlightJs(config_highlightjs, self.builder)
            case Config_Prism() as config_prism:
                return Prism(config_prism, self.builder)
            case Config_Pygments() as config_pygments:
                return Pygments(config_pygments, self.builder)


@final
class WebTheme(Theme):
    def __init__(self, theme_dir: AbsolutePath):
        super().__init__(theme_dir)
        self.page_template = configured_jinja(theme_dir).get_template('web.html')<|MERGE_RESOLUTION|>--- conflicted
+++ resolved
@@ -295,12 +295,8 @@
         await to_thread(self.project.fs.copy, source, target)
         self._results.add(target)
 
-<<<<<<< HEAD
-    @override
-    def compile_sass(self, source: AbsolutePath, target: RelativePath):
-=======
+    @override
     def compile_sass(self, volume: Volume, source: AbsolutePath, target: RelativePath):
->>>>>>> a5a6f927
         css = self.compile_sass_impl(source)
         self.add_file_from_data(target, css)
 
